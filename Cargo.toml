[package]
name = "tokio-tungstenite"
description = "Tokio binding for Tungstenite, the Lightweight stream-based WebSocket implementation"
categories = ["web-programming::websocket", "network-programming", "asynchronous", "concurrency"]
keywords = ["websocket", "io", "web"]
authors = ["Daniel Abramov <dabramov@snapview.de>", "Alexey Galakhov <agalakhov@snapview.de>"]
license = "MIT"
homepage = "https://github.com/snapview/tokio-tungstenite"
<<<<<<< HEAD
documentation = "https://docs.rs/tokio-tungstenite/0.2.0"
repository = "https://github.com/snapview/tokio-tungstenite"
version = "0.2.0"

[dependencies]
futures = "0.1.13"
tokio-io = "0.1.1"
tungstenite = "0.2.3"
url = "1.4.0"

[dev-dependencies]
tokio-core = "0.1.7"
=======
documentation = "https://docs.rs/tokio-tungstenite"
repository = "https://github.com/snapview/tokio-tungstenite"
version = "0.2.1"

[features]
default = ["connect", "tls"]
connect = ["tokio-dns-unofficial", "tokio-core", "stream"]
tls = ["tokio-tls", "native-tls", "stream"]
stream = ["bytes"]

[dependencies]
futures = "*"
tokio-io = "*"
tungstenite = "*"
url = "*"

[dependencies.bytes]
optional = true
version = "*"

[dependencies.native-tls]
optional = true
version = "*"

[dependencies.tokio-dns-unofficial]
optional = true
version = "*"

[dependencies.tokio-core]
optional = true
version = "*"

[dependencies.tokio-tls]
optional = true
version = "*"

[dev-dependencies]
tokio-core = "*"
>>>>>>> 1cc9caeb
<|MERGE_RESOLUTION|>--- conflicted
+++ resolved
@@ -6,21 +6,7 @@
 authors = ["Daniel Abramov <dabramov@snapview.de>", "Alexey Galakhov <agalakhov@snapview.de>"]
 license = "MIT"
 homepage = "https://github.com/snapview/tokio-tungstenite"
-<<<<<<< HEAD
-documentation = "https://docs.rs/tokio-tungstenite/0.2.0"
-repository = "https://github.com/snapview/tokio-tungstenite"
-version = "0.2.0"
-
-[dependencies]
-futures = "0.1.13"
-tokio-io = "0.1.1"
-tungstenite = "0.2.3"
-url = "1.4.0"
-
-[dev-dependencies]
-tokio-core = "0.1.7"
-=======
-documentation = "https://docs.rs/tokio-tungstenite"
+documentation = "https://docs.rs/tokio-tungstenite/0.2.1"
 repository = "https://github.com/snapview/tokio-tungstenite"
 version = "0.2.1"
 
@@ -31,10 +17,10 @@
 stream = ["bytes"]
 
 [dependencies]
-futures = "*"
-tokio-io = "*"
-tungstenite = "*"
-url = "*"
+futures = "0.1.13"
+tokio-io = "0.1.1"
+tungstenite = "0.2.4"
+url = "1.4.0"
 
 [dependencies.bytes]
 optional = true
@@ -57,5 +43,4 @@
 version = "*"
 
 [dev-dependencies]
-tokio-core = "*"
->>>>>>> 1cc9caeb
+tokio-core = "0.1.7"
